--- conflicted
+++ resolved
@@ -11,13 +11,11 @@
 const _sinks        = Symbol("sinks");
 const _edgeCount    = Symbol("edge count");
 
-<<<<<<< HEAD
 const _extractTwoArgs   = Symbol("extract ([a, b]) or (a, b) arguments");
 const _extractThreeArgs = Symbol("extract ([[a, b], c]), ([a, b], c) or (a, b, c) arguments");
-=======
+
 const _listeners = Symbol("listeners");
 const _trigger   = Symbol("trigger");
->>>>>>> 6773cde7
 
 const _verticesFrom         = Symbol("vertices from");
 const _verticesTo           = Symbol("vertices to");
@@ -202,12 +200,8 @@
 	 * @param [value] {*}      the value to store in this new vertex
 	 */ // TODO: allow [key, value] array to be given as argument in docs
 	addNewVertex(key, value) {
-<<<<<<< HEAD
 		[key, value] = Graph[_extractTwoArgs](key, value);
-		this[_expectVertexAbsent](key);
-=======
 		this[_expectVerticesAbsent](key);
->>>>>>> 6773cde7
 		this[_vertices].set(key, value);
 		this[_edges].set(key, new Map());
 		this[_reverseEdges].set(key, new Set());
@@ -230,11 +224,6 @@
 		this[_trigger]('vertex-modified', [key, value]);
 	}
 
-	/**
-	 * Make sure a vertex with a specific key exists in this graph. If it already exists,
-	 * do nothing. If it does not yet exist, add a new vertex with the given value.
-	 * @param vertex {Array} a `[key, value]` shaped array representing this new vertex
-	 */
 	/**
 	 * Make sure a vertex with a specific key exists in this graph. If it already exists,
 	 * do nothing. If it does not yet exist, add a new vertex with the given value.
@@ -371,12 +360,8 @@
 	 * @param [value] {*}      the value to store in this new edge
 	 */ // TODO: allow [from, to], value array to be given as argument in docss; or [[from, to], value] as single argument
 	addNewEdge(from, to, value) {
-<<<<<<< HEAD
 		[from, to, value] = Graph[_extractThreeArgs](from, to, value);
-		this[_expectEdgeAbsent]([from, to]);
-=======
 		this[_expectEdgesAbsent]([from, to]);
->>>>>>> 6773cde7
 		this[_expectVertices](from, to);
 		this[_edges].get(from).set(to, value);
 		this[_reverseEdges].get(to).add(from);
@@ -396,12 +381,8 @@
 	 * @param [value] {*}      the value to store in this new edge
 	 */ // TODO: allow [from, to], value array to be given as argument in docss; or [[from, to], value] as single argument
 	createNewEdge(from, to, value) {
-<<<<<<< HEAD
 		[from, to, value] = Graph[_extractThreeArgs](from, to, value);
-		this[_expectEdgeAbsent]([from, to]);
-=======
 		this[_expectEdgesAbsent]([from, to]);
->>>>>>> 6773cde7
 		this.ensureVertex(from);
 		this.ensureVertex(to);
 		this.addNewEdge(from, to, value);
@@ -415,12 +396,8 @@
 	 * @param [value] {*}      the value to store in this edge
 	 */ // TODO: allow [from, to], value array to be given as argument in docss; or [[from, to], value] as single argument
 	setEdge(from, to, value) {
-<<<<<<< HEAD
 		[from, to, value] = Graph[_extractThreeArgs](from, to, value);
-		this[_expectEdge]([from, to]);
-=======
 		this[_expectEdges]([from, to]);
->>>>>>> 6773cde7
 		this[_edges].get(from).set(to, value);
 		this[_trigger]('edge-modified', [[from, to], value]);
 	}
@@ -504,12 +481,8 @@
 	 * @param to   {string} the key for the terminating vertex
 	 */ // TODO: allow [from, to] array to be given as argument in docs
 	removeExistingEdge(from, to) {
-<<<<<<< HEAD
 		[from, to] = Graph[_extractTwoArgs](from, to);
-		this[_expectEdge]([from, to]);
-=======
 		this[_expectEdges]([from, to]);
->>>>>>> 6773cde7
 		this[_edges].get(from).delete(to);
 		this[_reverseEdges].get(to).delete(from);
 		this[_edgeCount] -= 1;
